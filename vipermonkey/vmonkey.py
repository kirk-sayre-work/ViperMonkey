--- conflicted
+++ resolved
@@ -381,12 +381,12 @@
         pos += 1
     if (form_str is None):
         return []
-            
+
     pat = r"(?:[\x20-\x7e]{5,})|(?:(?:(?:\x00|\xff)[\x20-\x7e]){5,})"
     index = 0
     r = []
     while (form_str in data[index:]):
-                
+
         # Break out the data for an embedded OLE textbox form.
         index = data[index:].index(form_str) + index
         start = index + len(form_str)
@@ -398,7 +398,7 @@
             end = data[start:].index(form_str) + start
 
         # No more textbox forms.
-        else:            
+        else:
 
             # Jump an arbitrary amount ahead.
             end = index + 5000
@@ -406,13 +406,13 @@
                 end = len(data) - 1
 
         # Pull out the current form data chunk.
-        chunk = data[index : end]        
+        chunk = data[index : end]
         strs = re.findall(pat, chunk)
         #print "\n\n-----------------------------"
         #print chunk
         #print str(strs).replace("\\x00", "")
-        
-        # Pull out the variable name (and maybe part of the text). 
+
+        # Pull out the variable name (and maybe part of the text).
         curr_pos = 0
         name_pos = 0
         name = None
@@ -446,7 +446,7 @@
             # No. The name comes after an 'OCXNAME' field.
             curr_pos = 0
             for field in strs:
-                
+
                 # It might come after the 'OCXNAME' tag.
                 if (field.replace("\x00", "") == 'OCXNAME'):
 
@@ -490,7 +490,7 @@
             ("OCXNAME" not in strs[name_pos + 1].replace("\x00", ""))):
             #print "Value: 1"
             text = strs[name_pos + 1]
-        
+
         # Break out the (possible additional) value.
         val_pat = r"(?:\x00|\xff)[\x20-\x7e]+[^\x00]*\x00+\x02\x18"
         vals = re.findall(val_pat, chunk)
@@ -530,7 +530,7 @@
             #print size
             if (len(text) > size):
                 text = text[:size]
-            
+
         # Save the form name and text value.
         r.append((name, text))
 
@@ -1106,7 +1106,7 @@
     # Open the CVS file.
     f = None
     try:
-        f = open(filename, 'r')        
+        f = open(filename, 'r')
     except Exception as e:
         log.error("Cannot open CSV file. " + str(e))
         return None
@@ -1514,10 +1514,6 @@
         oletools.olevba.enable_logging()
         log.debug('opening {}'.format(filename))
         vba = VBA_Parser(filename, data, relaxed=True)
-<<<<<<< HEAD
-        print('Type:', vba.type)
-=======
->>>>>>> d236d2a2
         if vba.detect_vba_macros():
 
             # Read in document metadata.
