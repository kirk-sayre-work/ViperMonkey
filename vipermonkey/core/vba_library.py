--- conflicted
+++ resolved
@@ -5420,19 +5420,6 @@
     def eval(self, context, params=None):
         return 200
 
-<<<<<<< HEAD
-class setRequestHeader(VbaLibraryFunc):
-    """
-    HTTP setRequestHeader().
-    """
-
-    def eval(self, context, params=None):
-        headers = str(params)
-        context.report_action('Set HTTP Headers', headers, 'setRequestHeader()', strip_null_bytes=True)
-
-    def num_args(self):
-        return 1
-=======
 class SetTimeouts(VbaLibraryFunc):
     """
     ServerXMLHTTP SetTimeouts() method (stubbed).
@@ -5469,7 +5456,6 @@
         # Save the header value.
         info = "'" + field + "' ==> '" + val + "'"
         context.report_action('Set HTTP Header', info, "ServerXMLHTTP::SetRequestHeader()")
->>>>>>> 8882b69c
     
 class WriteProcessMemory(VbaLibraryFunc):
     """
@@ -5561,11 +5547,7 @@
                RandBetween, Items, Count, GetParentFolderName, WriteByte, ChrB, ChrW,
                RtlMoveMemory, OnTime, AddItem, Rows, DatePart, FileLen, Sheets, Choose,
                Worksheets, Value, IsObject, Filter, GetRef, BuildPath, CreateFolder,
-<<<<<<< HEAD
-               Arguments, DateDiff, setRequestHeader):
-=======
                Arguments, DateDiff, SetRequestHeader, SetOption, SetTimeouts):
->>>>>>> 8882b69c
     name = _class.__name__.lower()
     VBA_LIBRARY[name] = _class()
 
