--- conflicted
+++ resolved
@@ -779,9 +779,5 @@
     s = safe_str_convert(s)
     r = s
     for str_name in str_map:
-<<<<<<< HEAD
-        r = r.replace(str_name, str_map[str_name])
-=======
         r = r.replace('"' + str_name + '"', str_map[str_name])
->>>>>>> edcfa0c0
     return r