--- conflicted
+++ resolved
@@ -47,11 +47,7 @@
         "analyze and deobfuscate malicious VBA Macros contained in Microsoft "
         "Office files (Word, Excel, PowerPoint, Publisher, etc)."),
     long_description=open("README.md").read(),
-<<<<<<< HEAD
-    install_requires=["oletools", "prettytable", "colorlog", "colorama",
-=======
     install_requires=["oletools", "olefile", "prettytable", "colorlog", "colorama",
->>>>>>> 56f2bc77
                       "pyparsing", "unidecode", "xlrd"],
     packages=["vipermonkey", "vipermonkey.core"],
     #scripts=["vipermonkey/vmonkey.py", "vipermonkey/vbashell.py"],
